# custom
bash_scripts/
logs/
output/
checkpoints/
wandb/
<<<<<<< HEAD
slurm_output/
=======
.vscode/
>>>>>>> a1187aa8

# Byte-compiled / optimized / DLL files
__pycache__/
*.py[cod]

# C extensions
*.so

# Distribution / packaging
.Python
env/
build/
develop-eggs/
dist/
downloads/
eggs/
.eggs/
lib/
lib64/
parts/
sdist/
var/
*.egg-info/
.installed.cfg
*.egg

# PyInstaller
#  Usually these files are written by a python script from a template
#  before PyInstaller builds the exe, so as to inject date/other infos into it.
*.manifest
*.spec

# Installer logs
pip-log.txt
pip-delete-this-directory.txt

# Unit test / coverage reports
htmlcov/
.tox/
.coverage
.coverage.*
.cache
nosetests.xml
coverage.xml
*,cover

# Translations
*.mo
*.pot

# Django stuff:
*.log

# Sphinx documentation
docs/_build/

# PyBuilder
target/<|MERGE_RESOLUTION|>--- conflicted
+++ resolved
@@ -4,11 +4,8 @@
 output/
 checkpoints/
 wandb/
-<<<<<<< HEAD
 slurm_output/
-=======
 .vscode/
->>>>>>> a1187aa8
 
 # Byte-compiled / optimized / DLL files
 __pycache__/
